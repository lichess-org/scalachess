package chess
package opening

import format.FEN
import org.specs2.mutable.Specification

class FullOpeningTest extends Specification:

  def searchStr(str: String) =
    FullOpeningDB search str.split(' ').toList map (_.opening)

  "search" should {
    "find nothing on invalid PGN" in {
      searchStr("e4 c5 Nf3 cxd4 d4 cxd4 Nxd4 e5 Nb5 d6 c4 a6 N5c3 Nf6 Be2 Be7") must beNone
    }
    "find Kalashnikov" in {
      searchStr("e4 c5 Nf3 Nc6 d4 cxd4 Nxd4 e5 Nb5 d6 c4 a6 N5c3 Nf6 Be2 Be7") must beSome {
        (_: FullOpening).name == "Sicilian Defense: Kalashnikov Variation"
      }
    }
    "ignore everything after a Crazyhouse drop" in {
      searchStr("e4 d5 exd5 Qxd5 Nc3 Qa5 d4 Nf6 Nf3 Bf5 @e5 @b4 Bd2") must beSome {
        (_: FullOpening).name == "Scandinavian Defense: Classical Variation"
      }
    }
    "find Muzio" in {
      searchStr(
        "e4 e5 f4 exf4 Nf3 g5 Bc4 g4 O-O gxf3 Qxf3 Nc6 Qxf4 f6 Nc3 d6 Nd5 Ne5 Bb3 Ng6 Nxf6+ Qxf6 Qxf6 Nxf6 Rxf6 Bd7 Bf7+ Ke7 Rf2 Be8 Bb3 Bg7 c3 Rf8 Rxf8 Kxf8 d4 Bf7 Bxf7 Kxf7 Bg5 c5 Rf1+ Kg8 d5 Re8 Re1 Rf8 Be3"
      ) must beSome {
        (_: FullOpening).name == "King's Gambit Accepted: Muzio Gambit, Holloway Defense"
      }
    }
    "find Queen's Pawn" in {
      searchStr("d4") must beSome {
        (_: FullOpening).name == "Queen's Pawn Game"
      }
    }
    "find Old Benoni Defense" in {
      searchStr("d4 c5 d5 e5") must beSome {
        (_: FullOpening).name == "Benoni Defense: Old Benoni"
      }
    }
    "find by replay" in {
      val replay = Replay(
        "e4 e5 f4 exf4 Nf3 g5 Bc4 g4 O-O gxf3 Qxf3 Nc6 Qxf4 f6 Nc3 d6 Nd5 Ne5 Bb3 Ng6 Nxf6+ Qxf6 Qxf6 Nxf6 Rxf6 Bd7 Bf7+ Ke7 Rf2 Be8 Bb3 Bg7 c3 Rf8 Rxf8 Kxf8 d4 Bf7 Bxf7 Kxf7 Bg5 c5 Rf1+ Kg8 d5 Re8 Re1 Rf8 Be3"
          .split(' ')
          .toList,
        None,
        variant.Standard
      ).toOption.get.valid.toOption.get
      FullOpeningDB.search(replay) must beSome.like { case o =>
        o.opening.name == "King's Gambit Accepted: Muzio Gambit, Holloway Defense"
      }
    }
  }

  "by fen" should {
    "consider en passant" in {
      FullOpeningDB findByFen FEN("rnbqkbnr/pp1p1ppp/8/2pPp3/8/8/PPP1PPPP/RNBQKBNR w KQkq - 0 3") must beNone
      FullOpeningDB findByFen FEN("rnbqkbnr/pp1p1ppp/8/2pPp3/8/8/PPP1PPPP/RNBQKBNR w KQkq e6 0 3") must beSome
    }
    "ignore empty crazyhouse pocket" in {
      FullOpeningDB findByFen FEN("rnbqkbnr/pppppppp/8/8/4P3/8/PPPP1PPP/RNBQKBNR/ b KQkq - 0 1") must beSome {
        (_: FullOpening).name == "King's Pawn"
      }
      FullOpeningDB findByFen FEN(
        "rnbqkbnr/pppppppp/8/8/4P3/8/PPPP1PPP/RNBQKBNR[] b KQkq - 0 1"
      ) must beSome {
        (_: FullOpening).name == "King's Pawn"
      }
    }
    "ignore crazyhouse pocket" in {
      FullOpeningDB findByFen FEN(
        "rn2kb1r/ppp1pppp/5n2/q4b2/3P4/2N2N2/PPP2PPP/R1BQKB1R/Pp w KQkq - 3 6"
      ) must beSome {
        (_: FullOpening).name == "Scandinavian Defense: Classical Variation"
      }
      FullOpeningDB findByFen FEN(
        "rn2kb1r/ppp1pppp/5n2/q4b2/3P4/2N2N2/PPP2PPP/R1BQKB1R[Pp] w KQkq - 3 6"
      ) must beSome {
        (_: FullOpening).name == "Scandinavian Defense: Classical Variation"
      }
    }
<<<<<<< HEAD
  }
=======
  }

  "nameToKey" in {
    "opening name" in {
      import FullOpening.nameToKey
      nameToKey("Grünfeld Defense") must_== "Grunfeld_Defense"
      nameToKey("King's Pawn Game") must_== "Kings_Pawn_Game"
      nameToKey("Neo-Grünfeld Defense") must_== "Neo-Grunfeld_Defense"
      nameToKey(
        "Bishop's Opening: McDonnell Gambit, La Bourdonnais-Denker Gambit"
      ) must_== "Bishops_Opening_McDonnell_Gambit_La_Bourdonnais-Denker_Gambit"
    }
  }

}
>>>>>>> 69d236d3
<|MERGE_RESOLUTION|>--- conflicted
+++ resolved
@@ -81,9 +81,6 @@
         (_: FullOpening).name == "Scandinavian Defense: Classical Variation"
       }
     }
-<<<<<<< HEAD
-  }
-=======
   }
 
   "nameToKey" in {
@@ -98,5 +95,4 @@
     }
   }
 
-}
->>>>>>> 69d236d3
+}