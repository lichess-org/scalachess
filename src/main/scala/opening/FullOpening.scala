--- conflicted
+++ resolved
@@ -24,13 +24,9 @@
 
 object FullOpening:
 
-  type Key = String
+  case class AtPly(opening: FullOpening, ply: Int)
 
-  case class AtPly(opening: FullOpening, ply: Int)
-<<<<<<< HEAD
-=======
-
-  object nameToKey {
+  object nameToKey:
     private val splitAccentRegex = "[\u0300-\u036f]".r
     private val multiSpaceRegex  = """\s+""".r
     private val badChars         = """[^\w\-]+""".r
@@ -47,10 +43,7 @@
         ""
       )
   }
-}
->>>>>>> 69d236d3
 
-case class OpeningFamily(name: String) {
+case class OpeningFamily(name: String):
   lazy val key = FullOpening nameToKey name
-}
 case class OpeningVariation(name: String)