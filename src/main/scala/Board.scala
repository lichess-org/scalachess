package chess

import Pos.posAt
import format.Visual
import com.roundeights.hasher.Hasher

case class Board(
    pieces: Map[Pos, Piece],
    history: History,
    variant: Variant) {

  import implicitFailures._

  def apply(at: Pos): Option[Piece] = pieces get at

  def apply(x: Int, y: Int): Option[Piece] = posAt(x, y) flatMap pieces.get

  lazy val actors: Map[Pos, Actor] = pieces map {
    case (pos, piece) ⇒ (pos, Actor(piece, pos, this))
  }

  lazy val colorActors: Map[Color, List[Actor]] =
    actors.values groupBy (_.color) mapValues (_.toList)

  def rolesOf(c: Color): List[Role] = pieces.values.toList collect {
    case piece if piece.color == c ⇒ piece.role
  }

  def actorsOf(c: Color): List[Actor] = colorActors get c getOrElse Nil

  def actorAt(at: Pos): Option[Actor] = actors get at

  def piecesOf(c: Color): Map[Pos, Piece] = pieces filter (_._2 is c)

  lazy val kingPos: Map[Color, Pos] = pieces collect {
    case (pos, Piece(color, King)) ⇒ color -> pos
  } toMap

  def kingPosOf(c: Color): Option[Pos] = kingPos get c

  def threatsOf(c: Color): Set[Pos] =
    actorsOf(c).toSet flatMap { actor: Actor ⇒ actor.threats }

  def check(c: Color): Boolean = c.white.fold(checkWhite, checkBlack)

  lazy val checkWhite = checkOf(White)
  lazy val checkBlack = checkOf(Black)

<<<<<<< HEAD
  private def checkOf(c: Color): Boolean = 
    kingPosOf(c).fold(false) { king ⇒ actorsOf(!c) exists (_ threatens king) }
=======
  private def checkOf(c: Color): Boolean =
    kingPosOf(c).fold(king ⇒ actorsOf(!c) exists (_ threatens king), false)
>>>>>>> 43080927

  def destsFrom(from: Pos): Option[List[Pos]] = actorAt(from) map (_.destinations)

  def seq(actions: Board ⇒ Valid[Board]*): Valid[Board] =
    actions.foldLeft(success(this): Valid[Board])(_ flatMap _)

  def place(piece: Piece) = new {
    def at(at: Pos): Valid[Board] =
      if (pieces contains at) failure("Cannot place at occupied " + at)
      else success(copy(pieces = pieces + ((at, piece))))
  }

  def place(piece: Piece, at: Pos): Option[Board] =
    if (pieces contains at) None
    else Some(copy(pieces = pieces + ((at, piece))))

  def take(at: Pos): Option[Board] = pieces get at map { piece ⇒
    copy(pieces = pieces - at)
  }

  def move(orig: Pos, dest: Pos): Option[Board] =
    if (pieces contains dest) None
    else pieces get orig map { piece ⇒
      copy(pieces = pieces - orig + ((dest, piece)))
    }

  def taking(orig: Pos, dest: Pos, taking: Option[Pos] = None): Option[Board] = for {
    piece ← pieces get orig
    takenPos = taking getOrElse dest
    if (pieces contains takenPos)
  } yield copy(pieces = pieces - takenPos - orig + ((dest, piece)))

  def move(orig: Pos) = new {
    def to(dest: Pos): Valid[Board] = {
      if (pieces contains dest) failure("Cannot move to occupied " + dest)
      else pieces get orig map { piece ⇒
        copy(pieces = (pieces - orig) + ((dest, piece)))
      } toSuccess ("No piece at " + orig + " to move")
    }
  }

  lazy val occupation: Map[Color, Set[Pos]] = Color.all map { color ⇒
    (color, pieces collect { case (pos, piece) if piece is color ⇒ pos } toSet)
  } toMap

  lazy val occupations = pieces.keySet

  def promote(pos: Pos): Option[Board] = for {
    pawn ← apply(pos)
    if (pawn is Pawn)
    b2 ← take(pos)
    b3 ← b2.place(pawn.color.queen, pos)
  } yield b3

  def withHistory(h: History): Board = copy(history = h)

  def withVariant(v: Variant): Board = copy(variant = v)

  def updateHistory(f: History ⇒ History) = copy(history = f(history))

  def count(p: Piece): Int = pieces.values count (_ == p)
  def count(c: Color): Int = pieces.values count (_.color == c)

  def autoDraw: Boolean =
    history.positionHashes.size > 100 ||
      (Color.all forall { !hasEnoughMaterialToMate(_) })

  def hasEnoughMaterialToMate(color: Color) =
    rolesOf(color) filterNot (_ == King) match {
      case roles if roles.size > 1 ⇒ true
      case List(Knight)            ⇒ false
      case List(Bishop)            ⇒ false
      case Nil                     ⇒ false
      case _                       ⇒ true
    }

  def positionHash = Hasher(actors.values map (_.hash) mkString).md5.toString

  def situationOf(color: Color) = Situation(this, color)

  def visual = Visual >> this

  def valid(strict: Boolean) = Color.all map rolesOf forall { roles ⇒
    ((roles count (_ == King)) == 1) :: {
      if (strict) List((roles count (_ == Pawn)) <= 8, roles.size <= 16) else Nil
    } forall identity
  }

  override def toString = visual
}

object Board {

  import Pos._

  def apply(pieces: Traversable[(Pos, Piece)], variant: Variant): Board =
    Board(pieces.toMap, History(), variant)

  def init(variant: Variant): Board =
    Board(pieces = variant.pieces, variant = variant)

  def empty(variant: Variant): Board =
    Board(Map.empty, History(), variant)
}<|MERGE_RESOLUTION|>--- conflicted
+++ resolved
@@ -46,13 +46,8 @@
   lazy val checkWhite = checkOf(White)
   lazy val checkBlack = checkOf(Black)
 
-<<<<<<< HEAD
-  private def checkOf(c: Color): Boolean = 
+  private def checkOf(c: Color): Boolean =
     kingPosOf(c).fold(false) { king ⇒ actorsOf(!c) exists (_ threatens king) }
-=======
-  private def checkOf(c: Color): Boolean =
-    kingPosOf(c).fold(king ⇒ actorsOf(!c) exists (_ threatens king), false)
->>>>>>> 43080927
 
   def destsFrom(from: Pos): Option[List[Pos]] = actorAt(from) map (_.destinations)
 
