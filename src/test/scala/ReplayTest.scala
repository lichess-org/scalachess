--- conflicted
+++ resolved
@@ -36,9 +36,6 @@
         )
       }
     }
-<<<<<<< HEAD
-  }
-=======
   }
 
   "variant situations" in {
@@ -49,7 +46,4 @@
         variant = chess.variant.RacingKings
       ) must beValid
     }
-  }
-
-}
->>>>>>> 3ed58df0
+  }