<<<<<<< HEAD
version = "3.5.1"
=======
version = "3.5.3"
>>>>>>> f335d529
runner.dialect = scala3

align.preset = more
maxColumn = 110
spaces.inImportCurlyBraces = true
rewrite.rules = [SortImports, SortModifiers]
rewrite.redundantBraces.stringInterpolation = true
project.excludeFilters = [
  "FullOpeningPart*"
  "EcopeningDB.scala"
  "Fixtures.scala"
]
docstrings.style = keep // don't format comment<|MERGE_RESOLUTION|>--- conflicted
+++ resolved
@@ -1,8 +1,4 @@
-<<<<<<< HEAD
-version = "3.5.1"
-=======
 version = "3.5.3"
->>>>>>> f335d529
 runner.dialect = scala3
 
 align.preset = more
