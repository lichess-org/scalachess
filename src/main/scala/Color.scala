package chess

sealed trait Color:

  final def -(role: Role) = Piece(this, role)

  final def fold[A](w: => A, b: => A): A = if (white) w else b

  def unary_! : Color

  val passablePawnRank: Rank
  val promotablePawnRank: Rank
  val backRank: Rank

  val letter: Char
  val name: String

  final def pawn   = this - Pawn
  final def bishop = this - Bishop
  final def knight = this - Knight
  final def rook   = this - Rook
  final def queen  = this - Queen
  final def king   = this - King

  final val white = this == Color.White
  final val black = this == Color.Black

object Color:

  case class Map[A](white: A, black: A):
    def apply(color: Color) = if (color.white) white else black

    def update(color: Color, f: A => A) =
      if (color.white) copy(white = f(white))
      else copy(black = f(black))

    def map[B](fw: A => B, fb: A => B) = copy(white = fw(white), black = fb(black))

    def map[B](f: A => B): Map[B] = map(f, f)

    def all: Seq[A] = Seq(white, black)

    def reduce[B](f: (A, A) => B) = f(white, black)

    def forall(pred: A => Boolean) = pred(white) && pred(black)

    def exists(pred: A => Boolean) = pred(white) || pred(black)

  object Map:
    def apply[A](f: Color => A): Map[A] = Map(white = f(White), black = f(Black))

  case object White extends Color:

    def unary_! = Black

    val passablePawnRank   = Rank.Fifth
    val promotablePawnRank = Rank.Eighth
    val backRank           = Rank.First

    val letter = 'w'
    val name   = "white"

    override val hashCode = 1

  case object Black extends Color:

    def unary_! = White

    val passablePawnRank   = Rank.Fourth
    val promotablePawnRank = Rank.First
    val backRank           = Rank.Eighth

    val letter = 'b'
    val name   = "black"

    override val hashCode = 2

  def fromPly(ply: Int) = fromWhite((ply & 1) == 0)

  def fromWhite(white: Boolean): Color = if (white) White else Black

  def fromName(n: String): Option[Color] =
    if (n == "white") Option(White)
    else if (n == "black") Option(Black)
    else None

  def apply(c: Char): Option[Color] =
    if (c == 'w') Option(White)
    else if (c == 'b') Option(Black)
    else None

  val white: Color = White
  val black: Color = Black

<<<<<<< HEAD
  val all = List(White, Black)

  def showResult(color: Option[Color]) =
    color match
      case Some(chess.White) => "1-0"
      case Some(chess.Black) => "0-1"
      case None              => "1/2-1/2"

  def fromResult(result: String): Option[Color] =
    result match
      case "1-0" => Option(chess.White)
      case "0-1" => Option(chess.Black)
      case _     => None
=======
  val all = List[Color](White, Black)
}
>>>>>>> 69d236d3
<|MERGE_RESOLUTION|>--- conflicted
+++ resolved
@@ -92,21 +92,5 @@
   val white: Color = White
   val black: Color = Black
 
-<<<<<<< HEAD
-  val all = List(White, Black)
-
-  def showResult(color: Option[Color]) =
-    color match
-      case Some(chess.White) => "1-0"
-      case Some(chess.Black) => "0-1"
-      case None              => "1/2-1/2"
-
-  def fromResult(result: String): Option[Color] =
-    result match
-      case "1-0" => Option(chess.White)
-      case "0-1" => Option(chess.Black)
-      case _     => None
-=======
   val all = List[Color](White, Black)
-}
->>>>>>> 69d236d3
+}