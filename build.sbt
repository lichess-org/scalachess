<<<<<<< HEAD
lazy val scalachess = Project("scalachess", file("."))
name                   := "scalachess"
organization           := "org.lichess"
version                := "13.2.5"
scalaVersion           := "3.2.1"
licenses += "AGPL-3.0" -> url("https://opensource.org/licenses/AGPL-3.0")

libraryDependencies ++= List(
  "org.specs2"         %% "specs2-core"      % "4.19.0" % Test,
  "org.specs2"         %% "specs2-cats"      % "4.19.0" % Test,
  "org.scalameta"      %% "munit"            % "1.0.0-M7" % Test,
  "org.scalacheck"     %% "scalacheck"       % "1.16.0" % Test,
  "org.scalameta"      %% "munit-scalacheck" % "1.0.0-M7" % Test,
  "com.github.lenguyenthanh" % "compression"      % "aacf55bea2" % Test, // a fork of lichess compression which public everything so we can use it for testing.
  "com.github.ornicar" %% "scalalib"         % "9.0.2",
  "joda-time"           % "joda-time"        % "2.12.2",
  "org.typelevel"      %% "cats-core"        % "2.9.0",
  "org.typelevel"      %% "alleycats-core"   % "2.9.0",
  "org.typelevel"      %% "cats-parse"       % "0.3.8"
=======
lazy val scalachess = Project("scalachess", file(".")).settings(
  name := "scalachess",
  libraryDependencies ++= List(
    "org.specs2"         %% "specs2-core"    % "4.19.0" % Test,
    "org.specs2"         %% "specs2-cats"    % "4.19.0" % Test,
    "com.github.ornicar" %% "scalalib"       % "9.0.2",
    "joda-time"           % "joda-time"      % "2.12.2",
    "org.typelevel"      %% "cats-core"      % "2.9.0",
    "org.typelevel"      %% "alleycats-core" % "2.9.0",
    "org.typelevel"      %% "cats-parse"     % "0.3.8"
  ),
  scalacOptions := Seq(
    "-encoding",
    "utf-8",
    // "-rewrite",
    "-source:future-migration",
    "-indent",
    "-explaintypes",
    "-feature",
    "-language:postfixOps"
    // Warnings as errors!
    /* "-Xfatal-warnings" */
  )
>>>>>>> 66b108ae
)

ThisBuild / organization           := "org.lichess"
ThisBuild / version                := "13.2.5"
ThisBuild / scalaVersion           := "3.2.1"
ThisBuild / licenses += "AGPL-3.0" -> url("https://opensource.org/licenses/AGPL-3.0")

resolvers += "lila-maven" at "https://raw.githubusercontent.com/ornicar/lila-maven/master"
resolvers += "jitpack" at "https://jitpack.io"

publishTo := Option(Resolver.file("file", new File(sys.props.getOrElse("publishTo", ""))))

lazy val bench = project
  .enablePlugins(JmhPlugin)
  .settings(name := "bench")
  .dependsOn(scalachess, scalachess % "compile->test")<|MERGE_RESOLUTION|>--- conflicted
+++ resolved
@@ -1,29 +1,12 @@
-<<<<<<< HEAD
-lazy val scalachess = Project("scalachess", file("."))
-name                   := "scalachess"
-organization           := "org.lichess"
-version                := "13.2.5"
-scalaVersion           := "3.2.1"
-licenses += "AGPL-3.0" -> url("https://opensource.org/licenses/AGPL-3.0")
-
-libraryDependencies ++= List(
-  "org.specs2"         %% "specs2-core"      % "4.19.0" % Test,
-  "org.specs2"         %% "specs2-cats"      % "4.19.0" % Test,
-  "org.scalameta"      %% "munit"            % "1.0.0-M7" % Test,
-  "org.scalacheck"     %% "scalacheck"       % "1.16.0" % Test,
-  "org.scalameta"      %% "munit-scalacheck" % "1.0.0-M7" % Test,
-  "com.github.lenguyenthanh" % "compression"      % "aacf55bea2" % Test, // a fork of lichess compression which public everything so we can use it for testing.
-  "com.github.ornicar" %% "scalalib"         % "9.0.2",
-  "joda-time"           % "joda-time"        % "2.12.2",
-  "org.typelevel"      %% "cats-core"        % "2.9.0",
-  "org.typelevel"      %% "alleycats-core"   % "2.9.0",
-  "org.typelevel"      %% "cats-parse"       % "0.3.8"
-=======
 lazy val scalachess = Project("scalachess", file(".")).settings(
   name := "scalachess",
   libraryDependencies ++= List(
     "org.specs2"         %% "specs2-core"    % "4.19.0" % Test,
     "org.specs2"         %% "specs2-cats"    % "4.19.0" % Test,
+    "org.scalameta"      %% "munit"            % "1.0.0-M7" % Test,
+    "org.scalacheck"     %% "scalacheck"       % "1.16.0" % Test,
+    "org.scalameta"      %% "munit-scalacheck" % "1.0.0-M7" % Test,
+    "com.github.lenguyenthanh" % "compression"      % "aacf55bea2" % Test, // a fork of lichess compression which public everything so we can use it for testing.
     "com.github.ornicar" %% "scalalib"       % "9.0.2",
     "joda-time"           % "joda-time"      % "2.12.2",
     "org.typelevel"      %% "cats-core"      % "2.9.0",
@@ -42,7 +25,6 @@
     // Warnings as errors!
     /* "-Xfatal-warnings" */
   )
->>>>>>> 66b108ae
 )
 
 ThisBuild / organization           := "org.lichess"
