--- conflicted
+++ resolved
@@ -42,12 +42,8 @@
 
 case class Drop(
     role: Role,
-<<<<<<< HEAD
-    pos: Pos
-=======
     square: Square,
     metas: Metas = Metas.empty
->>>>>>> 0de43d10
 ) extends San:
 
   def apply(situation: Situation) = drop(situation)
