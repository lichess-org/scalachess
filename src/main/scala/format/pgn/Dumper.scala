package chess
package format.pgn

object Dumper:

  def apply(situation: Situation, data: chess.Move, next: Situation): String =
    import data.*

    val base = (promotion, piece.role) match {
      case _ if castles =>
        if (orig ?> dest) "O-O-O" else "O-O"

      case _ if enpassant =>
        orig.file.toString + "x" + dest.key

      case (promotion, Pawn) =>
        (if (captures) s"${orig.file}x" else "") +
          promotion.fold(dest.key)(p => s"${dest.key}=${p.pgn}")

      case (_, role) =>
        // Check whether there is a need to disambiguate:
        //   - can a piece of same role move to/capture on the same square?
        //   - if so, disambiguate, in order or preference, by:
        //       - file
        //       - rank
        //       - both (only happens w/ at least 3 pieces of the same role)
        val candidates = situation.board.pieces collect {
          case (cpos, cpiece) if cpiece == piece && cpos != orig && cpiece.eyes(cpos, dest) => cpos
        } filter { cpos =>
          // We know Role ≠ Pawn, so it is fine to always pass None as promotion target
          situation.move(cpos, dest, None).isValid
        }

        val disambiguation = if (candidates.isEmpty) {
          ""
        } else if (!candidates.exists(_ ?| orig)) {
          orig.file.toString
        } else if (!candidates.exists(_ ?- orig)) {
          orig.rank.toString
        } else {
          orig.key
        }
        s"${role.pgn}$disambiguation${if (captures) "x" else ""}${dest.key}"
<<<<<<< HEAD
    }) + {
      if (next.check)
        if (next.checkMate) "#" else "+"
      else if (next.winner.isDefined) "#"
      else ""
    }

  def apply(data: chess.Drop, next: Situation): String =
    data.toUci.uci + {
      if (next.check)
        if (next.checkMate) "#" else "+"
      else if (next.winner.isDefined) "#"
      else ""
    }
=======
    }

    s"$base${checkOrWinnerSymbol(next)}"
  }
>>>>>>> 69d236d3

  def apply(data: chess.Drop, next: Situation): String =
    s"${data.toUci.uci}${checkOrWinnerSymbol(next)}"

  private def checkOrWinnerSymbol(next: Situation): String =
    if (next.winner.isDefined) "#"
    else if (next.check) "+"
    else ""

  def apply(data: chess.Move): String =
    apply(
      data.situationBefore,
      data,
      data.finalizeAfter situationOf !data.color
    )

  def apply(data: chess.Drop): String =
    apply(
      data,
      data.finalizeAfter situationOf !data.color
    )<|MERGE_RESOLUTION|>--- conflicted
+++ resolved
@@ -40,28 +40,12 @@
         } else {
           orig.key
         }
+
         s"${role.pgn}$disambiguation${if (captures) "x" else ""}${dest.key}"
-<<<<<<< HEAD
-    }) + {
-      if (next.check)
-        if (next.checkMate) "#" else "+"
-      else if (next.winner.isDefined) "#"
-      else ""
-    }
-
-  def apply(data: chess.Drop, next: Situation): String =
-    data.toUci.uci + {
-      if (next.check)
-        if (next.checkMate) "#" else "+"
-      else if (next.winner.isDefined) "#"
-      else ""
-    }
-=======
     }
 
     s"$base${checkOrWinnerSymbol(next)}"
   }
->>>>>>> 69d236d3
 
   def apply(data: chess.Drop, next: Situation): String =
     s"${data.toUci.uci}${checkOrWinnerSymbol(next)}"
