name := "scalachess"

organization := "org.lichess"

version := "10.3.2"

ThisBuild / scalaVersion := "2.13.7"
ThisBuild / githubWorkflowPublishTargetBranches := Seq() // Don't publish anywhere
ThisBuild / githubWorkflowBuild ++= Seq(
  WorkflowStep.Sbt(List("scalafmtCheckAll"), name = Some("Check Formatting"))
)

libraryDependencies ++= List(
<<<<<<< HEAD
  "org.typelevel"          %% "cats-parse"               % "0.3.6",
  "org.specs2"             %% "specs2-core"              % "4.10.0" % Test,
  "org.specs2"             %% "specs2-cats"              % "4.10.0" % Test,
=======
  "org.scala-lang.modules" %% "scala-parser-combinators" % "2.1.0",
  "org.specs2"             %% "specs2-core"              % "4.10.6" % Test,
  "org.specs2"             %% "specs2-cats"              % "4.10.6" % Test,
>>>>>>> 02209106
  "com.github.ornicar"     %% "scalalib"                 % "7.0.2",
  "joda-time"               % "joda-time"                % "2.10.13",
  "org.typelevel"          %% "cats-core"                % "2.7.0"
)

resolvers ++= Seq(
  "lila-maven" at "https://raw.githubusercontent.com/ornicar/lila-maven/master"
)

scalacOptions ++= Seq(
  "-encoding",
  "utf-8",
  "-explaintypes",
  "-feature",
  "-language:higherKinds",
  "-language:implicitConversions",
  "-language:postfixOps",
  "-Ymacro-annotations",
  // Warnings as errors!
  // "-Xfatal-warnings",
  // Linting options
  "-unchecked",
  "-Xcheckinit",
  "-Xlint:adapted-args",
  "-Xlint:constant",
  "-Xlint:delayedinit-select",
  "-Xlint:deprecation",
  "-Xlint:inaccessible",
  "-Xlint:infer-any",
  "-Xlint:missing-interpolator",
  "-Xlint:nullary-unit",
  "-Xlint:option-implicit",
  "-Xlint:package-object-classes",
  "-Xlint:poly-implicit-overload",
  "-Xlint:private-shadow",
  "-Xlint:stars-align",
  "-Xlint:type-parameter-shadow",
  "-Wdead-code",
  "-Wextra-implicit",
  // "-Wnumeric-widen",
  "-Wunused:imports",
  "-Wunused:locals",
  "-Wunused:patvars",
  "-Wunused:privates",
  "-Wunused:implicits",
  "-Wunused:params",
  "-Wvalue-discard",
  "-Xmaxerrs",
  "12"
)

publishTo := Option(Resolver.file("file", new File(sys.props.getOrElse("publishTo", ""))))<|MERGE_RESOLUTION|>--- conflicted
+++ resolved
@@ -11,15 +11,9 @@
 )
 
 libraryDependencies ++= List(
-<<<<<<< HEAD
-  "org.typelevel"          %% "cats-parse"               % "0.3.6",
-  "org.specs2"             %% "specs2-core"              % "4.10.0" % Test,
-  "org.specs2"             %% "specs2-cats"              % "4.10.0" % Test,
-=======
-  "org.scala-lang.modules" %% "scala-parser-combinators" % "2.1.0",
+  "org.typelevel"          %% "cats-parse"               % "0.3.6"
   "org.specs2"             %% "specs2-core"              % "4.10.6" % Test,
   "org.specs2"             %% "specs2-cats"              % "4.10.6" % Test,
->>>>>>> 02209106
   "com.github.ornicar"     %% "scalalib"                 % "7.0.2",
   "joda-time"               % "joda-time"                % "2.10.13",
   "org.typelevel"          %% "cats-core"                % "2.7.0"
