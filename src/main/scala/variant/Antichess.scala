--- conflicted
+++ resolved
@@ -121,12 +121,7 @@
 
   private def pawnNotAttackable(pawn: Pos, oppositeBishopLight: Boolean, board: Board): Boolean =
     // The pawn cannot attack a bishop or be attacked by a bishop
-<<<<<<< HEAD
     val cannotAttackBishop = pawn.isLight != oppositeBishopLight
-
-=======
-    val cannotAttackBishop = pawn.pos.isLight != oppositeBishopLight
->>>>>>> d5add595
     InsufficientMatingMaterial.pawnBlockedByPawn(pawn, board) && cannotAttackBishop
 
   // In this game variant, a king is a valid promotion
