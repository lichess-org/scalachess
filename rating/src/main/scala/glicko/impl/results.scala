package chess.rating.glicko
package impl

private[glicko] trait Result:

  def getAdvantage(advantage: ColorAdvantage, p: Rating): ColorAdvantage

  def getScore(player: Rating): Double

  def getOpponent(player: Rating): Rating

  def participated(player: Rating): Boolean

  def players: List[Rating]

// score from 0 (opponent wins) to 1 (player wins)
final private[glicko] class FloatingResult(player: Rating, opponent: Rating, score: Float) extends Result:

  def getAdvantage(advantage: ColorAdvantage, p: Rating): ColorAdvantage = ColorAdvantage.zero

  def getScore(p: Rating) = if p == player then score else 1 - score

  def getOpponent(p: Rating) = if p == player then opponent else player

  def participated(p: Rating) = p == player || p == opponent

  def players = List(player, opponent)

<<<<<<< HEAD
final private[glicko] class GameResult(first: Rating, second: Rating, outcome: chess.Outcome) extends Result:
  private val POINTS_FOR_WIN  = 1.0d
=======
final private[glicko] class GameResult(winner: Rating, loser: Rating, isDraw: Boolean) extends Result:
  private val POINTS_FOR_WIN = 1.0d
>>>>>>> 8b7c91a2
  private val POINTS_FOR_LOSS = 0.0d
  private val POINTS_FOR_DRAW = 0.5d

  def players = List(first, second)

  def participated(player: Rating) = player == first || player == second

  def getAdvantage(advantage: ColorAdvantage, player: Rating): ColorAdvantage =
    if player == first then advantage.half else advantage.negate.half

  /** Returns the "score" for a match.
    *
    * @param player
    * @return
    *   1 for a win, 0.5 for a draw and 0 for a loss
    * @throws IllegalArgumentException
    */
  def getScore(player: Rating): Double = outcome.winner match
    case Some(chess.Color.White) => if player == first then POINTS_FOR_WIN else POINTS_FOR_LOSS
    case Some(chess.Color.Black) => if player == first then POINTS_FOR_LOSS else POINTS_FOR_WIN
    case _                       =>
      if participated(player) then POINTS_FOR_DRAW
      else throw new IllegalArgumentException("Player did not participate in match");

  def getOpponent(player: Rating) =
    if first == player then second
    else if second == player then first
    else throw new IllegalArgumentException("Player did not participate in match");

  override def toString = s"$first vs $second = $outcome"

private[glicko] trait RatingPeriodResults[R <: Result]():
  val results: List[R]
  def getResults(player: Rating): List[R] = results.filter(_.participated(player))
  def getParticipants: Set[Rating] = results.flatMap(_.players).toSet

final private[glicko] class GameRatingPeriodResults(val results: List[GameResult])
    extends RatingPeriodResults[GameResult]

final private[glicko] class FloatingRatingPeriodResults(val results: List[FloatingResult])
    extends RatingPeriodResults[FloatingResult]<|MERGE_RESOLUTION|>--- conflicted
+++ resolved
@@ -26,13 +26,8 @@
 
   def players = List(player, opponent)
 
-<<<<<<< HEAD
 final private[glicko] class GameResult(first: Rating, second: Rating, outcome: chess.Outcome) extends Result:
-  private val POINTS_FOR_WIN  = 1.0d
-=======
-final private[glicko] class GameResult(winner: Rating, loser: Rating, isDraw: Boolean) extends Result:
   private val POINTS_FOR_WIN = 1.0d
->>>>>>> 8b7c91a2
   private val POINTS_FOR_LOSS = 0.0d
   private val POINTS_FOR_DRAW = 0.5d
 
