lazy val scalachess = Project("scalachess", file(".")).settings(
  name := "scalachess",
  libraryDependencies ++= List(
    "org.specs2"     %% "specs2-core"      % "4.19.2"   % Test,
    "org.specs2"     %% "specs2-cats"      % "4.19.2"   % Test,
    "org.scalameta"  %% "munit"            % "1.0.0-M7" % Test,
    "org.scalacheck" %% "scalacheck"       % "1.17.0"   % Test,
    "org.scalameta"  %% "munit-scalacheck" % "1.0.0-M7" % Test,
    "com.github.lenguyenthanh" % "compression" % "aacf55bea2" % Test, // a fork of lichess compression which public everything so we can use it for testing.
    "com.disneystreaming" %% "weaver-cats"       % "0.8.2" % Test,
    "com.disneystreaming" %% "weaver-scalacheck" % "0.8.2" % Test,
    "co.fs2"              %% "fs2-core"          % "3.6.1" % Test,
    "co.fs2"              %% "fs2-io"            % "3.6.1" % Test,
    "com.github.ornicar"  %% "scalalib"          % "9.3.2",
    "org.typelevel"       %% "cats-core"         % "2.9.0",
    "org.typelevel"       %% "alleycats-core"    % "2.9.0",
    "org.typelevel"       %% "cats-parse"        % "0.3.9",
<<<<<<< HEAD
    "org.typelevel"       %% "kittens"           % "3.0.0"
=======
    "dev.optics"          %% "monocle-core"      % "3.1.0"
>>>>>>> f79c2b06
  ),
  testFrameworks += new TestFramework("weaver.framework.CatsEffect"),
  scalacOptions := Seq(
    "-encoding",
    "utf-8",
    // "-rewrite",
    "-source:future-migration",
    "-indent",
    "-explaintypes",
    "-feature",
    "-language:postfixOps"
    // "-Wunused:all",
    // "-Werror"
    // Warnings as errors!
    /* "-Xfatal-warnings" */
  )
)

ThisBuild / organization      := "org.lichess"
ThisBuild / version           := "14.9.2"
ThisBuild / scalaVersion      := "3.3.0-RC3"
ThisBuild / licenses += "MIT" -> url("https://opensource.org/licenses/MIT")

resolvers += "lila-maven" at "https://raw.githubusercontent.com/ornicar/lila-maven/master"
resolvers += "jitpack" at "https://jitpack.io"

publishTo := Option(Resolver.file("file", new File(sys.props.getOrElse("publishTo", ""))))

lazy val bench = project
  .enablePlugins(JmhPlugin)
  .settings(name := "bench")
  .dependsOn(scalachess, scalachess % "compile->test")<|MERGE_RESOLUTION|>--- conflicted
+++ resolved
@@ -15,11 +15,7 @@
     "org.typelevel"       %% "cats-core"         % "2.9.0",
     "org.typelevel"       %% "alleycats-core"    % "2.9.0",
     "org.typelevel"       %% "cats-parse"        % "0.3.9",
-<<<<<<< HEAD
-    "org.typelevel"       %% "kittens"           % "3.0.0"
-=======
     "dev.optics"          %% "monocle-core"      % "3.1.0"
->>>>>>> f79c2b06
   ),
   testFrameworks += new TestFramework("weaver.framework.CatsEffect"),
   scalacOptions := Seq(
